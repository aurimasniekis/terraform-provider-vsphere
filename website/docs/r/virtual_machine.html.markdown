---
subcategory: "Virtual Machine"
layout: "vsphere"
page_title: "VMware vSphere: vsphere_virtual_machine"
sidebar_current: "docs-vsphere-resource-vm-virtual-machine-resource"
description: |-
  Provides a resource for VMware vSphere virtual machines.
  This resource can be used to create, modify, and delete virtual machines.
---

# vsphere\_virtual\_machine

The `vsphere_virtual_machine` resource is used to manage the lifecycle of a virtual machine.

For details on working with virtual machines in VMware vSphere, please refer to the [product documentation][vmware-docs-vm-management].

[vmware-docs-vm-management]: https://docs.vmware.com/en/VMware-vSphere/7.0/com.vmware.vsphere.vm_admin.doc/GUID-55238059-912E-411F-A0E9-A7A536972A91.html

## About Working with Virtual Machines in Terraform

A high degree of control and flexibility is available to a vSphere administrator to configure, deploy, and manage virtual machines. The Terraform provider enables you to manage the desired state of virtual machine resources.

This section provides information on configurations you should consider when setting up virtual machines, creating templates for cloning, and more.

### Disks

The `vsphere_virtual_machine` resource supports standard VMDK-backed virtual disks. It **does not** support raw device mappings (RDMs) to proxy use of raw physical storage device

Disks are managed by a label supplied to the [`label`](#label) attribute in a [`disk` block](#disk-options). This is separate from the automatic naming that vSphere assigns when a virtual machine is created. Control of the name for a virtual disk is not supported unless you are attaching an external disk with the [`attach`](#attach) attribute.

Virtual disks can be SCSI, SATA, or IDE. The storage controllers managed by the Terraform provider can vary, depending on the value supplied to [`scsi_controller_count`](#scsi_controller_count), [`sata_controller_count`](#sata_controller_count), or [`ide_controller_count`](#ide_controller_count). This also dictates the controllers that are checked when looking for disks during a cloning process. SCSI controllers are all configured with the controller type defined by the  [`scsi_type`](#scsi_type) setting. If you are cloning from a template, devices will be added or re-configured as necessary.

When cloning from a template, you must specify disks of either the same or greater size than the disks in the source template or the same size when cloning from a snapshot (also known as a linked clone).

See the section on [Creating a Virtual Machine from a Template](#creating-a-virtual-machine-from-a-template) for more information.

### Customization and Network Waiters

Terraform waits during various parts of a virtual machine deployment to ensure that the virtual machine is in an expected state before proceeding. These events occur when a virtual machine is created or updated, depending on the waiter.

The waiters include the following:

* **Customization Waiter**:

  This waiter watches events in vSphere to monitor when customization on a virtual machine completes during creation. Depending on your vSphere or virtual machine configuration, it may be necessary to change the timeout or turn off the waiter. This can be controlled by using the [`timeout`](#timeout-1) setting in the [customization settings](#virtual-machine-customizations) block.

* **Network Waiter**:

  This waiter waits for interfaces to appear on a virtual machine guest operating system and occurs close to the end of both virtual machine creation and update. This waiter ensures that the IP information gets reported to the guest operating system, mainly to facilitate the availability of a valid, reachable default IP address for any provisioners.

  The behavior of the waiter can be controlled with the [`wait_for_guest_net_timeout`](#wait_for_guest_net_timeout), [`wait_for_guest_net_routable`](#wait_for_guest_net_routable), [`wait_for_guest_ip_timeout`](#wait_for_guest_ip_timeout), and [`ignored_guest_ips`](#ignored_guest_ips) settings.

## Example Usage

### Creating a Virtual Machine

The following block contains the option necessary to create a virtual machine, with a single disk and network interface.

In this example, the resource makes use of the following data sources:

* [`vsphere_datacenter`][tf-vsphere-datacenter] to locate the datacenter,

* [`vsphere_datastore`][tf-vsphere-datastore] to locate the default datastore to place the virtual machine files,

* [`vsphere_compute-cluster`][tf-vsphere-compute-cluster] to locate a resource pool located in a cluster or standalone host, and

* [`vsphere_network`][tf-vsphere-network] to locate the network.

[tf-vsphere-datacenter]: /docs/providers/vsphere/d/datacenter.html
[tf-vsphere-datastore]: /docs/providers/vsphere/d/datastore.html
[tf-vsphere-compute-cluster]: /docs/providers/vsphere/d/compute-cluster.html
[tf-vsphere-network]: /docs/providers/vsphere/d/network.html

**Example**:

```hcl
data "vsphere_datacenter" "datacenter" {
  name = "dc-01"
}

data "vsphere_datastore" "datastore" {
  name          = "datastore-01"
  datacenter_id = data.vsphere_datacenter.datacenter.id
}

data "vsphere_compute_cluster" "cluster" {
  name          = "cluster-01"
  datacenter_id = data.vsphere_datacenter.datacenter.id
}

data "vsphere_network" "network" {
  name          = "VM Network"
  datacenter_id = data.vsphere_datacenter.datacenter.id
}

resource "vsphere_virtual_machine" "vm" {
  name             = "foo"
  resource_pool_id = data.vsphere_compute_cluster.cluster.resource_pool_id
  datastore_id     = data.vsphere_datastore.datastore.id
  num_cpus         = 1
  memory           = 1024
  guest_id         = "other3xLinux64Guest"
  network_interface {
    network_id = data.vsphere_network.network.id
  }
  disk {
    label = "disk0"
    size  = 20
  }
}
```

### Cloning and Customization

Building on the above example, the below configuration creates a virtual machine by cloning it from a template, fetched using the [`vsphere_virtual_machine`][tf-vsphere-virtual-machine-ds] data source. This option allows you to locate the UUID of the template to clone, along with settings for network interface type, SCSI bus type, and disk attributes.

[tf-vsphere-virtual-machine-ds]: /docs/providers/vsphere/d/virtual_machine.html

~> **NOTE:** Cloning requires vCenter Server and is not supported on direct ESXi host connections.

**Example**:

```hcl
data "vsphere_datacenter" "datacenter" {
  name = "dc-01"
}

data "vsphere_datastore" "datastore" {
  name          = "datastore-01"
  datacenter_id = data.vsphere_datacenter.datacenter.id
}

data "vsphere_compute_cluster" "cluster" {
  name          = "cluster-01"
  datacenter_id = data.vsphere_datacenter.datacenter.id
}

data "vsphere_network" "network" {
  name          = "VM Network"
  datacenter_id = data.vsphere_datacenter.datacenter.id
}

data "vsphere_virtual_machine" "template" {
  name          = "ubuntu-server-template"
  datacenter_id = data.vsphere_datacenter.datacenter.id
}

resource "vsphere_virtual_machine" "vm" {
  name             = "hello-world"
  resource_pool_id = data.vsphere_compute_cluster.cluster.resource_pool_id
  datastore_id     = data.vsphere_datastore.datastore.id
  num_cpus         = 1
  memory           = 1024
  guest_id         = data.vsphere_virtual_machine.template.guest_id
  scsi_type        = data.vsphere_virtual_machine.template.scsi_type
  network_interface {
    network_id   = data.vsphere_network.network.id
    adapter_type = data.vsphere_virtual_machine.template.network_interface_types[0]
  }
  disk {
    label            = "disk0"
    size             = data.vsphere_virtual_machine.template.disks.0.size
    thin_provisioned = data.vsphere_virtual_machine.template.disks.0.thin_provisioned
  }
  clone {
    template_uuid = data.vsphere_virtual_machine.template.id
    customize {
      linux_options {
        host_name = "hello-world"
        domain    = "example.com"
      }
      network_interface {
        ipv4_address = "172.16.11.10"
        ipv4_netmask = 24
      }
      ipv4_gateway = "172.16.11.1"
    }
  }
}
```

### Deploying Virtual Machines from OVF/OVA

Virtual machines can be deployed from OVF/OVA using either the local path and remote URL and the `ovf_deploy` property. When deploying from a local path, the path to the OVF/OVA must be provided. While deploying OVF, all other necessary files (_e.g._ `.vmdk`, `.mf`, etc) must be present in the same directory as the `.ovf` file.

~> **NOTE:** The vApp properties which are pre-defined in an OVF template can be overwritten. New vApp properties can not be created for an existing OVF template.

~> **NOTE:** An OVF/OVA deployment requires vCenter Server and is not supported on direct ESXi host connections.

The following example demonstrates a scenario deploying a simple OVF/OVA, using both the local path and remote URL options.

**Example**:

```hcl
data "vsphere_datacenter" "datacenter" {
  name = "dc-01"
}

data "vsphere_datastore" "datastore" {
  name          = "datastore-01"
  datacenter_id = data.vsphere_datacenter.datacenter.id
}

data "vsphere_compute_cluster" "cluster" {
  name          = "cluster-01"
  datacenter_id = data.vsphere_datacenter.datacenter.id
}

data "vsphere_resource_pool" "default" {
  name          = format("%s%s", data.vsphere_compute_cluster.cluster.name, "/Resources")
  datacenter_id = data.vsphere_datacenter.datacenter.id
}

data "vsphere_host" "host" {
  name          = "esxi-01.example.com"
  datacenter_id = data.vsphere_datacenter.datacenter.id
}

data "vsphere_network" "network" {
  name          = "172.16.11.0"
  datacenter_id = data.vsphere_datacenter.datacenter.id
}

## Deployment of VM from Remote OVF
resource "vsphere_virtual_machine" "vmFromRemoteOvf" {
  name                 = "remote-foo"
  datacenter_id        = data.vsphere_datacenter.datacenter.id
  datastore_id         = data.vsphere_datastore.datastore.id
  host_system_id       = data.vsphere_host.host.id
  resource_pool_id     = data.vsphere_resource_pool.default.id

  wait_for_guest_net_timeout = 0
  wait_for_guest_ip_timeout  = 0

  ovf_deploy {
    allow_unverified_ssl_cert = false
    remote_ovf_url            = "https://example.com/foo.ova"
    disk_provisioning         = "thin"
    ip_protocol               = "IPV4"
    ip_allocation_policy      = "STATIC_MANUAL"
    ovf_network_map = {
      "Network 1" = data.vsphere_network.network.id
      "Network 2" = data.vsphere_network.network.id
    }
  }
  vapp {
    properties = {
      "guestinfo.hostname"     = "remote-foo.example.com",
      "guestinfo.ipaddress"    = "172.16.11.101",
      "guestinfo.netmask"      = "255.255.255.0",
      "guestinfo.gateway"      = "172.16.11.1",
      "guestinfo.dns"          = "172.16.11.4",
      "guestinfo.domain"       = "example.com",
      "guestinfo.ntp"          = "ntp.example.com",
      "guestinfo.password"     = "VMware1!",
      "guestinfo.ssh"          = "True"
    }
  }
}

## Deployment of VM from Local OVF
resource "vsphere_virtual_machine" "vmFromLocalOvf" {
  name                 = "local-foo"
  datacenter_id        = data.vsphere_datacenter.datacenter.id
  datastore_id         = data.vsphere_datastore.datastore.id
  host_system_id       = data.vsphere_host.host.id
  resource_pool_id     = data.vsphere_resource_pool.default.id

  wait_for_guest_net_timeout = 0
  wait_for_guest_ip_timeout  = 0

  ovf_deploy {
    allow_unverified_ssl_cert = false
    remote_ovf_url            = "/Volume/Storage/OVAs/foo.ova"
    disk_provisioning         = "thin"
    ip_protocol               = "IPV4"
    ip_allocation_policy      = "STATIC_MANUAL"
    ovf_network_map = {
      "Network 1" = data.vsphere_network.network.id
      "Network 2" = data.vsphere_network.network.id
    }
  }
  vapp {
    properties = {
      "guestinfo.hostname"     = "local-foo.example.com",
      "guestinfo.ipaddress"    = "172.16.11.101",
      "guestinfo.netmask"      = "255.255.255.0",
      "guestinfo.gateway"      = "172.16.11.1",
      "guestinfo.dns"          = "172.16.11.4",
      "guestinfo.domain"       = "example.com",
      "guestinfo.ntp"          = "ntp.example.com",
      "guestinfo.password"     = "VMware1!",
      "guestinfo.ssh"          = "True"
    }
  }
}
```

In some scenarios, the Terraform provider may attempt to apply only the default settings. A virtual machine deployed directly from an OVF/OVA may not match the OVF specification. For example, if the `scsi_type` option is not included in a `vsphere_virtual_machine` resource, the provider will apply a default value of `pvscsi` and the virtual machine may not boot. In this scenario, use the `vsphere_ovf_vm_template` data source to parse the OVF properties and use the property value as parameters for the `vsphere_virtual_machine` resource.

The following example demonstrates a scenario deploying a nested ESXi host from an OVF/OVA, using the remote URL and local path options.

**Example**:

```hcl
data "vsphere_datacenter" "datacenter" {
  name = "dc-01"
}

data "vsphere_datastore" "datastore" {
  name          = "datastore-01"
  datacenter_id = data.vsphere_datacenter.datacenter.id
}

data "vsphere_compute_cluster" "cluster" {
  name          = "cluster-01"
  datacenter_id = data.vsphere_datacenter.datacenter.id
}

data "vsphere_resource_pool" "default" {
  name          = format("%s%s", data.vsphere_compute_cluster.cluster.name, "/Resources")
  datacenter_id = data.vsphere_datacenter.datacenter.id
}

data "vsphere_host" "host" {
  name          = "esxi-01.example.com"
  datacenter_id = data.vsphere_datacenter.datacenter.id
}

data "vsphere_network" "network" {
  name          = "172.16.11.0"
  datacenter_id = data.vsphere_datacenter.datacenter.id
}

## Remote OVF/OVA Source
data "vsphere_ovf_vm_template" "ovfRemote" {
  name              = "foo"
  disk_provisioning = "thin"
  resource_pool_id  = data.vsphere_resource_pool.default.id
  datastore_id      = data.vsphere_datastore.datastore.id
  host_system_id    = data.vsphere_host.host.id
  remote_ovf_url    = "https://download3.vmware.com/software/vmw-tools/nested-esxi/Nested_ESXi7.0u3_Appliance_Template_v1.ova"
  ovf_network_map = {
    "VM Network" : data.vsphere_network.network.id
  }
}

## Local OVF/OVA Source
data "vsphere_ovf_vm_template" "ovfLocal" {
  name              = "foo"
  disk_provisioning = "thin"
  resource_pool_id  = data.vsphere_resource_pool.default.id
  datastore_id      = data.vsphere_datastore.datastore.id
  host_system_id    = data.vsphere_host.host.id
  local_ovf_path    = "/Volume/Storage/OVA/Nested_ESXi7.0u3_Appliance_Template_v1.ova"
  ovf_network_map = {
    "VM Network" : data.vsphere_network.network.id
  }
}

## Deployment of VM from Remote OVF
resource "vsphere_virtual_machine" "vmFromRemoteOvf" {
  name                 = "Nested-ESXi-7.0-Terraform-Deploy-1"
  datacenter_id        = data.vsphere_datacenter.datacenter.id
  datastore_id         = data.vsphere_datastore.datastore.id
  host_system_id       = data.vsphere_host.host.id
  resource_pool_id     = data.vsphere_resource_pool.default.id
  num_cpus             = data.vsphere_ovf_vm_template.ovfRemote.num_cpus
  num_cores_per_socket = data.vsphere_ovf_vm_template.ovfRemote.num_cores_per_socket
  memory               = data.vsphere_ovf_vm_template.ovfRemote.memory
  guest_id             = data.vsphere_ovf_vm_template.ovfRemote.guest_id
  scsi_type            = data.vsphere_ovf_vm_template.ovfRemote.scsi_type
  nested_hv_enabled    = data.vsphere_ovf_vm_template.ovfRemote.nested_hv_enabled
  dynamic "network_interface" {
    for_each = data.vsphere_ovf_vm_template.ovfRemote.ovf_network_map
    content {
      network_id = network_interface.value
    }
  }
  wait_for_guest_net_timeout = 0
  wait_for_guest_ip_timeout  = 0

  ovf_deploy {
    allow_unverified_ssl_cert = false
    remote_ovf_url            = data.vsphere_ovf_vm_template.ovfRemote.remote_ovf_url
    disk_provisioning         = data.vsphere_ovf_vm_template.ovfRemote.disk_provisioning
    ovf_network_map           = data.vsphere_ovf_vm_template.ovfRemote.ovf_network_map
  }

  vapp {
    properties = {
      "guestinfo.hostname"  = "nested-esxi-01.example.com",
      "guestinfo.ipaddress" = "172.16.11.101",
      "guestinfo.netmask"   = "255.255.255.0",
      "guestinfo.gateway"   = "172.16.11.1",
      "guestinfo.dns"       = "172.16.11.4",
      "guestinfo.domain"    = "example.com",
      "guestinfo.ntp"       = "ntp.example.com",
      "guestinfo.password"  = "VMware1!",
      "guestinfo.ssh"       = "True"
    }
  }

  lifecycle {
    ignore_changes = [
      annotation,
      disk[0].io_share_count,
      disk[1].io_share_count,
      disk[2].io_share_count,
      vapp[0].properties,
    ]
  }
}

## Deployment of VM from Local OVF
resource "vsphere_virtual_machine" "vmFromLocalOvf" {
  name                 = "Nested-ESXi-7.0-Terraform-Deploy-2"
  datacenter_id        = data.vsphere_datacenter.datacenter.id
  datastore_id         = data.vsphere_datastore.datastore.id
  host_system_id       = data.vsphere_host.host.id
  resource_pool_id     = data.vsphere_resource_pool.default.id
  num_cpus             = data.vsphere_ovf_vm_template.ovfLocal.num_cpus
  num_cores_per_socket = data.vsphere_ovf_vm_template.ovfLocal.num_cores_per_socket
  memory               = data.vsphere_ovf_vm_template.ovfLocal.memory
  guest_id             = data.vsphere_ovf_vm_template.ovfLocal.guest_id
  scsi_type            = data.vsphere_ovf_vm_template.ovfLocal.scsi_type
  nested_hv_enabled    = data.vsphere_ovf_vm_template.ovfLocal.nested_hv_enabled
  dynamic "network_interface" {
    for_each = data.vsphere_ovf_vm_template.ovfLocal.ovf_network_map
    content {
      network_id = network_interface.value
    }
  }
  wait_for_guest_net_timeout = 0
  wait_for_guest_ip_timeout  = 0

  ovf_deploy {
    allow_unverified_ssl_cert = false
    local_ovf_path            = data.vsphere_ovf_vm_template.ovfLocal.local_ovf_path
    disk_provisioning         = data.vsphere_ovf_vm_template.ovfLocal.disk_provisioning
    ovf_network_map           = data.vsphere_ovf_vm_template.ovfLocal.ovf_network_map
  }

  vapp {
    properties = {
      "guestinfo.hostname"  = "nested-esxi-02.example.com",
      "guestinfo.ipaddress" = "172.16.11.102",
      "guestinfo.netmask"   = "255.255.255.0",
      "guestinfo.gateway"   = "172.16.11.1",
      "guestinfo.dns"       = "172.16.11.4",
      "guestinfo.domain"    = "example.com",
      "guestinfo.ntp"       = "ntp.example.com",
      "guestinfo.password"  = "VMware1!",
      "guestinfo.ssh"       = "True"
    }
  }

  lifecycle {
    ignore_changes = [
      annotation,
      disk[0].io_share_count,
      disk[1].io_share_count,
      disk[2].io_share_count,
      vapp[0].properties,
    ]
  }
}
```

### Cloning from an OVF/OVA with vApp Properties

This alternate example illustrates how to clone a virtual machine from a template that originated from an OVF/OVA. This leverages the resource's [vApp properties](#using-vapp-properties-for-ovf-ova-configuration) capabilities to set appropriate keys that control various configuration settings on the virtual machine or virtual appliance. In this scenario, using `customize` is not recommended as the functionality tends to overlap.

[ext-packer-io]: https://www.packer.io/
[ext-govc]: https://github.com/vmware/govmomi
[ext-ovftool]: https://developer.vmware.com/web/dp/tool/ovf

**Example**:

```hcl
data "vsphere_datacenter" "datacenter" {
  name = "dc-01"
}

data "vsphere_datastore" "datastore" {
  name          = "datastore-01"
  datacenter_id = data.vsphere_datacenter.datacenter.id
}

data "vsphere_compute_cluster" "cluster" {
  name          = "cluster-01"
  datacenter_id = data.vsphere_datacenter.datacenter.id
}

data "vsphere_resource_pool" "default" {
  name          = format("%s%s", data.vsphere_compute_cluster.cluster.name, "/Resources")
  datacenter_id = data.vsphere_datacenter.datacenter.id
}

data "vsphere_host" "host" {
  name          = "esxi-01.example.com"
  datacenter_id = data.vsphere_datacenter.datacenter.id
}

data "vsphere_network" "network" {
  name          = "172.16.11.0"
  datacenter_id = data.vsphere_datacenter.datacenter.id
}

data "vsphere_virtual_machine" "template_from_ovf" {
  name          = "ubuntu-server-template-from-ova"
  datacenter_id = data.vsphere_datacenter.datacenter.id
}

resource "vsphere_virtual_machine" "vm" {
  name             = "hello-world"
  resource_pool_id = data.vsphere_compute_cluster.cluster.resource_pool_id
  datastore_id     = data.vsphere_datastore.datastore.id
  num_cpus         = 2
  memory           = 1024
  guest_id         = data.vsphere_virtual_machine.template.guest_id
  scsi_type        = data.vsphere_virtual_machine.template.scsi_type
  network_interface {
    network_id   = data.vsphere_network.network.id
    adapter_type = data.vsphere_virtual_machine.template.network_interface_types[0]
  }
  disk {
    name             = "disk0"
    size             = data.vsphere_virtual_machine.template_from_ovf.disks.0.size
    thin_provisioned = data.vsphere_virtual_machine.template_from_ovf.disks.0.thin_provisioned
  }
  clone {
    template_uuid = data.vsphere_virtual_machine.template_from_ovf.id
  }
  vapp {
    properties = {
      "guestinfo.hostname"     = "hello-world.example.com",
      "guestinfo.ipaddress"    = "172.16.11.101",
      "guestinfo.netmask"      = "255.255.255.0",
      "guestinfo.gateway"      = "172.16.11.1",
      "guestinfo.dns"          = "172.16.11.4",
      "guestinfo.domain"       = "example.com",
      "guestinfo.ntp"          = "ntp.example.com",
      "guestinfo.password"     = "VMware1!",
      "guestinfo.ssh"          = "True"
    }
  }
}
```

### Using vSphere Storage DRS

The `vsphere_virtual_machine` resource also supports vSphere Storage DRS, allowing the assignment of virtual machines to datastore clusters. When assigned to a datastore cluster, changes to a virtual machine's underlying datastores are ignored unless disks drift outside of the datastore cluster. Note that the [`vsphere_datastore_cluster`][tf-vsphere-datastore-cluster-resource] resource also exists to allow for management of datastore clusters using the Terraform provider.

The following example demonstrates the use of the [`vsphere_datastore_cluster`] data source[tf-vsphere-datastore-cluster-data-source], and the [`datastore_cluster_id`](#datastore_cluster_id) configuration setting.

[tf-vsphere-datastore-cluster-resource]: /docs/providers/vsphere/r/datastore_cluster.html
[tf-vsphere-datastore-cluster-data-source]: /docs/providers/vsphere/d/datastore_cluster.html

~> **NOTE:** When managing datastore clusters, member datastores, and virtual machines within the same Terraform configuration, race conditions can apply. This is because datastore clusters must be created before datastores can be assigned to them, and the respective `vsphere_virtual_machine` resources will no longer have an implicit dependency on the specific datastore resources. Use [`depends_on`][tf-docs-depends-on] to create an explicit dependency on the datastores in the cluster, or manage datastore clusters and datastores in a separate configuration.

[tf-docs-depends-on]: /docs/configuration/resources.html#depends_on

**Example**:

```hcl
data "vsphere_datacenter" "datacenter" {
  name = "dc-01"
}

data "vsphere_datastore_cluster" "datastore_cluster" {
  name          = "datastore-cluster-01"
  datacenter_id = data.vsphere_datacenter.datacenter.id
}

data "vsphere_compute_cluster" "cluster" {
  name          = "cluster-01"
  datacenter_id = data.vsphere_datacenter.datacenter.id
}

data "vsphere_network" "network" {
  name          = "VM Network"
  datacenter_id = data.vsphere_datacenter.datacenter.id
}

resource "vsphere_virtual_machine" "vm" {
  name                 = "foo"
  resource_pool_id     = data.vsphere_compute_cluster.cluster.resource_pool_id
  datastore_cluster_id = data.vsphere_datastore_cluster.datastore_cluster.id
  num_cpus             = 1
  memory               = 1024
  guest_id             = "other3xLinux64Guest"
  network_interface {
    network_id = data.vsphere_network.network.id
  }
  disk {
    label = "disk0"
    size  = 20
  }
}
```

## Argument Reference

The following arguments are supported:

### General Options

The following options are general virtual machine and provider workflow options:

* `alternate_guest_name` - (Optional) The guest name for the operating system when `guest_id` is `otherGuest` or `otherGuest64`.

* `annotation` - (Optional) A user-provided description of the virtual machine.

* `cdrom` - (Optional) A specification for a CD-ROM device on the virtual machine. See [CD-ROM options](#cd-rom-options) for more information.

* `clone` - (Optional) When specified, the virtual machine will be created as a clone of a specified template. Optional customization options can be submitted for the resource. See [creating a virtual machine from a template](#creating-a-virtual-machine-from-a-template) for more information.

* `extra_config_reboot_required` - (Optional) Allow the virtual machine to be rebooted when a change to `extra_config` occurs. Default: `true`.

* `custom_attributes` - (Optional) Map of custom attribute ids to attribute value strings to set for virtual machine. Please refer to the [`vsphere_custom_attributes`][docs-setting-custom-attributes] resource for more information on setting custom attributes.

[docs-setting-custom-attributes]: /docs/providers/vsphere/r/custom_attribute.html#using-custom-attributes-in-a-supported-resource

~> **NOTE:** Custom attributes requires vCenter Server and is not supported on direct ESXi host connections.

* `datastore_id` - (Optional) The [managed object reference ID][docs-about-morefs] of the datastore in which to place the virtual machine. The virtual machine configuration files is placed here, along with any virtual disks that are created where a datastore is not explicitly specified. See the section on [virtual machine migration](#virtual-machine-migration) for more information on modifying this value.

* `datastore_cluster_id` - (Optional) The [managed object reference ID][docs-about-morefs] of the datastore cluster in which to place the virtual machine. This setting applies to entire virtual machine and implies that you wish to use vSphere Storage DRS with the virtual machine. See the section on [virtual machine migration](#virtual-machine-migration) for more information on modifying this value.

~> **NOTE:** One of `datastore_id` or `datastore_cluster_id` must be specified.

~> **NOTE:** Use of `datastore_cluster_id` requires vSphere Storage DRS to be enabled on the specified datastore cluster.

~> **NOTE:** The `datastore_cluster_id` setting applies to the entire virtual machine resource. You cannot assign individual individual disks to datastore clusters. In addition, you cannot use the [`attach`](#attach) setting to attach external disks on virtual machines that are assigned to datastore clusters.

* `datacenter_id` - (Optional) The datacenter ID. Required only when deploying an OVF/OVA template.

* `disk` - (Required) A specification for a virtual disk device on the virtual machine. See [disk options](#disk-options) for more information.

* `extra_config` - (Optional) Extra configuration data for the virtual machine. Can be used to supply advanced parameters not normally in configuration, such as instance metadata and userdata.

~> **NOTE:** Do not use `extra_config` when working with a template imported from OVF/OVA as your settings may be ignored. Use the `vapp` block `properties` section as described in [Using vApp Properties for OVF/OVA Configuration](#using-vapp-properties-for-ovf-ova-configuration).

* `firmware` - (Optional) The firmware for the virtual machine. One of `bios` or `efi`.

* `folder` - (Optional) The path to the virtual machine folder in which to place the virtual machine, relative to the datacenter path (`/<datacenter-name>/vm`).  For example, `/dc-01/vm/foo`

* `guest_id` - (Optional) The guest ID for the operating system type. For a full list of possible values, see [here][vmware-docs-guest-ids]. Default: `otherGuest64`.

[vmware-docs-guest-ids]: https://vdc-download.vmware.com/vmwb-repository/dcr-public/b50dcbbf-051d-4204-a3e7-e1b618c1e384/538cf2ec-b34f-4bae-a332-3820ef9e7773/vim.vm.GuestOsDescriptor.GuestOsIdentifier.html

* `hardware_version` - (Optional) The hardware version number. Valid range is from 4 to 19. The hardware version cannot be downgraded. See [virtual machine hardware compatibility][virtual-machine-hardware-compatibility] for more information.

[virtual-machine-hardware-compatibility]: https://kb.vmware.com/s/article/2007240

* `host_system_id` - (Optional) The [managed object reference ID][docs-about-morefs] of a host on which to place the virtual machine. See the section on [virtual machine migration](#virtual-machine-migration) for more information on modifying this value. When using a vSphere cluster, if a `host_system_id` is not supplied, vSphere will select a host in the cluster to place the virtual machine, according to any defaults or vSphere DRS placement policies.

* `name` - (Required) The name of the virtual machine.

* `network_interface` - (Required) A specification for a virtual NIC on the virtual machine. See [network interface options](#network-interface-options) for more information.

* `pci_device_id` - (Optional) List of host PCI device IDs in which to create PCI passthroughs.

~> **NOTE:** Cloning requires vCenter Server and is not supported on direct ESXi host connections.

* `ovf_deploy` - (Optional) When specified, the virtual machine will be deployed from the provided OVF/OVA template. See [creating a virtual machine from an OVF/OVA template](#creating-a-virtual-machine-from-an-ovf-ova-template) for more information.

* `replace_trigger` - (Optional) Triggers replacement of resource whenever it changes.

For example, `replace_trigger = sha256(format("%s-%s",data.template_file.cloud_init_metadata.rendered,data.template_file.cloud_init_userdata.rendered))` will fingerprint the changes in cloud-init metadata and userdata templates. This will enable a replacement of the resource whenever the dependant template renders a new configuration. (Forces a replacement.)

* `resource_pool_id` - (Required) The [managed object reference ID][docs-about-morefs] of the resource pool in which to place the virtual machine. See the [Virtual Machine Migration](#virtual-machine-migration) section for more information on modifying this value.

[docs-about-morefs]: /docs/providers/vsphere/index.html#use-of-managed-object-references-by-the-vsphere-provider

~> **NOTE:** All clusters and standalone hosts have a default root resource pool. This resource argument does not directly accept the cluster or standalone host resource. For more information, see the section on [Specifying the Root Resource Pool][docs-resource-pool-cluster-default] in the `vsphere_resource_pool` data source documentation on using the root resource pool.

[docs-resource-pool-cluster-default]: /docs/providers/vsphere/d/resource_pool.html#specifying-the-root-resource-pool-for-a-standalone-host

* `scsi_type` - (Optional) The SCSI controller type for the virtual machine. One of `lsilogic` (LSI Logic Parallel), `lsilogic-sas` (LSI Logic SAS) or `pvscsi` (VMware Paravirtual). Default: `pvscsi`.

* `scsi_bus_sharing` - (Optional) The type of SCSI bus sharing for the virtual machine SCSI controller. One of `physicalSharing`, `virtualSharing`, and `noSharing`. Default: `noSharing`.

* `storage_policy_id` - (Optional) The ID of the storage policy to assign to the home directory of a virtual machine.

* `tags` - (Optional) The IDs of any tags to attach to this resource. Please refer to the [`vsphere_tag`][docs-applying-tags] resource for more information on applying tags to virtual machine resources.

[docs-applying-tags]: /docs/providers/vsphere/r/tag.html#using-tags-in-a-supported-resource

~> **NOTE:** Tagging support is unsupported on direct ESXi host connections and requires vCenter Server instance.

* `vapp` - (Optional) Used for vApp configurations. The only sub-key available is `properties`, which is a key/value map of properties for virtual machines imported from and OVF/OVA. See [Using vApp Properties for OVF/OVA Configuration](#using-vapp-properties-for-ovf-ova-configuration) for more information.

### CPU and Memory Options

The following options control CPU and memory settings on a virtual machine:

* `cpu_hot_add_enabled` - (Optional) Allow CPUs to be added to the virtual machine while it is powered on.

* `cpu_hot_remove_enabled` - (Optional) Allow CPUs to be removed to the virtual machine while it is powered on.

* `memory` - (Optional) The memory size to assign to the virtual machine, in MB. Default: `1024` (1 GB).

* `memory_hot_add_enabled` - (Optional) Allow memory to be added to the virtual machine while it is powered on.

~> **NOTE:** CPU and memory hot add options are not available on all guest operating systems. Please refer to the [VMware Guest OS Compatibility Guide][vmware-docs-compat-guide] to which settings are allow for your guest operating system. In addition, at least one `terraform apply` must be run before you are able to use CPU and memory hot add.

[vmware-docs-compat-guide]: http://partnerweb.vmware.com/comp_guide2/pdf/VMware_GOS_Compatibility_Guide.pdf

~> **NOTE:** For Linux 64-bit guest operating systems with less than or equal to 3GB, the virtual machine must powered off to add memory beyond 3GB. Subsequent hot add of memory does not require the virtual machine to be powered-off to apply the plan. Please refer to [VMware KB 2008405][vmware-kb-2008405].

[vmware-kb-2008405]: https://kb.vmware.com/s/article/2008405

* `num_cores_per_socket` - (Optional) The number of cores per socket in the virtual machine. The number of vCPUs on the virtual machine will be `num_cpus` divided by `num_cores_per_socket`. If specified, the value supplied to `num_cpus` must be evenly divisible by this value. Default: `1`.

* `num_cpus` - (Optional) The total number of virtual processor cores to assign to the virtual machine. Default: `1`.

### Boot Options

The following options control boot settings on a virtual machine:

* `boot_delay` - (Optional) The number of milliseconds to wait before starting the boot sequence. The default is no delay.

* `boot_retry_delay` - (Optional) The number of milliseconds to wait before retrying the boot sequence. This option is only valid if `boot_retry_enabled` is `true`. Default: `10000` (10 seconds).

* `boot_retry_enabled` - (Optional) If set to `true`, a virtual machine that fails to boot will try again after the delay defined in `boot_retry_delay`. Default: `false`.

* `efi_secure_boot_enabled` - (Optional) Use this option to enable EFI secure boot when the `firmware` type is set to is `efi`. Default: `false`.

~> **NOTE:** EFI secure boot is only available on vSphere 6.5 and later.

### VMware Tools Options

The following options control VMware Tools settings on the virtual machine:

* `run_tools_scripts_after_power_on` - (Optional) Enable post-power-on scripts to run when VMware Tools is installed. Default: `true`.

* `run_tools_scripts_after_resume` - (Optional) Enable ost-resume scripts to run when VMware Tools is installed. Default: `true`.

* `run_tools_scripts_before_guest_reboot` - (Optional) Enable pre-reboot scripts to run when VMware Tools is installed. Default: `false`.

* `run_tools_scripts_before_guest_shutdown` - (Optional) Enable pre-shutdown scripts to run when VMware Tools is installed. Default: `true`.

* `run_tools_scripts_before_guest_standby` - (Optional) Enable pre-standby scripts to run when VMware Tools is installed. Default: `true`.

* `sync_time_with_host` - (Optional) Enable the guest operating system to synchronization its clock with the host when the virtual machine is powered on or resumed. Requires vSphere 7.0 Update 1 and later. Requires VMware Tools to be installed. Default: `false`.

* `sync_time_with_host_periodically` - (Optional) Enable the guest operating system to periodically synchronize its clock with the host. Requires vSphere 7.0 Update 1 and later. On previous versions, setting `sync_time_with_host` is will enable periodic synchronization. Requires VMware Tools to be installed. Default: `false`.

* `tools_upgrade_policy` - (Optional) Enable automatic upgrade of the VMware Tools version when the virtual machine is rebooted. If necessary, VMware Tools is upgraded to the latest version supported by the host on which the virtual machine is running. Requires VMware Tools to be installed. One of `manual` or `upgradeAtPowerCycle`. Default: `manual`.

### Resource Allocation Options

The following options control CPU and memory allocation on the virtual machine. Please note that the resource pool in which a virtual machine is placed may affect these options.

The options are:

* `cpu_limit` - (Optional) The maximum amount of CPU (in MHz) that the virtual machine can consume, regardless of available resources. The default is no limit.

* `cpu_reservation` - (Optional) The amount of CPU (in MHz) that the virtual machine is guaranteed. The default is no reservation.

* `cpu_share_level` - (Optional) The allocation level for the virtual machine CPU resources. One of `high`, `low`, `normal`, or `custom`. Default: `custom`.

* `cpu_share_count` - (Optional) The number of CPU shares allocated to the virtual machine when the `cpu_share_level` is `custom`.

* `memory_limit` - (Optional) The maximum amount of memory (in MB) that th virtual machine can consume, regardless of available resources. The default is no limit.

* `memory_reservation` - (Optional) The amount of memory (in MB) that the virtual machine is guaranteed. The default is no reservation.

* `memory_share_level` - (Optional) The allocation level for the virtual machine memory resources. One of `high`, `low`, `normal`, or `custom`. Default: `custom`.

* `memory_share_count` - (Optional) The number of memory shares allocated to the virtual machine when the `memory_share_level` is `custom`.

### Advanced Options

The following options control advanced operation of the virtual machine, or control various parts of Terraform workflow, and should not need to be modified during basic operation of the resource. Only change these options if they are explicitly required, or if you are having trouble with Terraform's default behavior.

The options are:

* `cpu_performance_counters_enabled` - (Optional) Enable CPU performance counters on the virtual machine. Default: `false`.

* `enable_disk_uuid` - (Optional) Expose the UUIDs of attached virtual disks to the virtual machine, allowing access to them in the guest. Default: `false`.

* `enable_logging` - (Optional) Enable logging of virtual machine events to a log file stored in the virtual machine directory. Default: `false`.

* `ept_rvi_mode` - (Optional) The EPT/RVI (hardware memory virtualization) setting for the virtual machine. One of `automatic`, `on`, or `off`. Default: `automatic`.

* `force_power_off` - (Optional) If a guest shutdown failed or times out while updating or destroying (see [`shutdown_wait_timeout`](#shutdown_wait_timeout)), force the power-off of the virtual machine. Default: `true`.

* `hv_mode` - (Optional) The hardware virtualization (non-nested) setting for the virtual machine. One of `hvAuto`, `hvOn`, or `hvOff`. Default: `hvAuto`.

* `ide_controller_count` - (Optional) The number of IDE controllers that the virtual machine. This directly affects the number of disks you can add to the virtual machine and the maximum disk unit number. Note that lowering this value does not remove controllers. Default: `2`.

* `ignored_guest_ips` - (Optional) List of IP addresses and CIDR networks to ignore while waiting for an available IP address using either of the waiters. Any IP addresses in this list will be ignored so that the waiter will continue to wait for a valid IP address. Default: `[]`.

* `latency_sensitivity` - (Optional) Controls the scheduling delay of the virtual machine. Use a higher sensitivity for applications that require lower latency, such as VOIP, media player applications, or applications that require frequent access to mouse or keyboard devices. One of `low`, `normal`, `medium`, or `high`.

~> **NOTE:** On higher sensitivities, you may need to adjust the [`memory_reservation`](#memory_reservation) to the full amount of memory provisioned for the virtual machine.

* `migrate_wait_timeout` - (Optional) The amount of time, in minutes, to wait for a virtual machine migration to complete before failing. Default: `10` minutes. See the section on [virtual machine migration](#virtual-machine-migration) for more information.

* `nested_hv_enabled` - (Optional) Enable nested hardware virtualization on the virtual machine, facilitating nested virtualization in the guest operating system. Default: `false`.

* `shutdown_wait_timeout` - (Optional) The amount of time, in minutes, to wait for a graceful guest shutdown when making necessary updates to the virtual machine. If `force_power_off` is set to `true`, the virtual machine will be forced to power-off after the timeout, otherwise an error is returned. Default: `3` minutes.

* `swap_placement_policy` - (Optional) The swap file placement policy for the virtual machine. One of `inherit`, `hostLocal`, or `vmDirectory`. Default: `inherit`.

* `vbs_enabled` - (Optional) Enable Virtualization Based Security. Requires `firmware` to be `efi`. In addition, `vvtd_enabled`, `nested_hv_enabled`, and `efi_secure_boot_enabled` must all have a value of `true`. Supported on vSphere 6.7 and later. Default: `false`.

* `vvtd_enabled` - (Optional) Enable Intel Virtualization Technology for Directed I/O for the virtual machine (_I/O MMU_ in the vSphere Client). Supported on vSphere 6.7 and later. Default: `false`.

* `wait_for_guest_ip_timeout` - (Optional) The amount of time, in minutes, to wait for an available guest IP address on the virtual machine. This should only be used if the version VMware Tools does not allow the [`wait_for_guest_net_timeout`](#wait_for_guest_net_timeout) waiter to be used. A value less than `1` disables the waiter. Default: `0`.

* `wait_for_guest_net_routable` - (Optional) Controls whether or not the guest network waiter waits for a routable address. When `false`, the waiter does not wait for a default gateway, nor are IP addresses checked against any discovered default gateways as part of its success criteria. This property is ignored if the [`wait_for_guest_ip_timeout`](#wait_for_guest_ip_timeout) waiter is used. Default: `true`.

* `wait_for_guest_net_timeout` - (Optional) The amount of time, in minutes, to wait for an available guest IP address on the virtual machine. Older versions of VMware Tools do not populate this property. In those cases, this waiter can be disabled and the [`wait_for_guest_ip_timeout`](#wait_for_guest_ip_timeout) waiter can be used instead. A value less than `1` disables the waiter. Default: `5` minutes.

### Disk Options

Virtual disks are managed by adding one or more instance of the `disk` block.

At a minimum, both the `label` and `size` attributes must be provided.  The `unit_number` is required for any disk other than the first, and there must be at least one resource with the implicit number of `0`.

The following example demonstrates and abridged multi-disk configuration:

**Example**:

```hcl
resource "vsphere_virtual_machine" "vm" {
  # ... other configuration ...
  disk {
    label       = "disk0"
    size        = "10"
  }
  disk {
    label       = "disk1"
    size        = "100"
    unit_number = 1
  }
  # ... other configuration ...
}
```

The options are:

* `label` - (Required) A label for the virtual disk. Forces a new disk, if changed.

~> **NOTE:** It's recommended that you set the disk label to a format matching `diskN`, where `N` is the number of the disk, starting from disk number 0. This will ensure that your configuration is compatible when importing a virtual machine. See the section on [importing](#importing) for more information.

~> **NOTE:** Do not choose a label that starts with `orphaned_disk_` (_e.g._  `orphaned_disk_0`), as this prefix is reserved for disks that the provider does not recognize. Such as disks that are attached externally. The Terraform provider will issue
an error if you try to label a disk with this prefix.

* `size` - (Required) The size of the disk, in GB. Must be a whole number.

* `unit_number` - (Optional) The disk number on the storage bus. The maximum value for this setting is the value of the controller count times the controller capacity (15 for SCSI, 30 for SATA, and 2 for IDE). Duplicate unit numbers are not allowed. Default `0`, for which one disk must be set to.

* `datastore_id` - (Optional) The [managed object reference ID][docs-about-morefs] for the datastore on which the virtual disk is placed. The default is to use the datastore of the virtual machine. See the section on [virtual machine migration](#virtual-machine-migration) for information on modifying this value.

~> **NOTE:** Datastores cannot be assigned to individual disks when [`datastore_cluster_id`](#datastore_cluster_id) is used.

* `attach` - (Optional) Attach an external disk instead of creating a new one. Implies and conflicts with `keep_on_remove`. If set, you cannot set `size`, `eagerly_scrub`, or `thin_provisioned`. Must set `path` if used.

~> **NOTE:** External disks cannot be attached when [`datastore_cluster_id`](#datastore_cluster_id) is used.

* `path` - (Optional) When using `attach`, this parameter controls the path of a virtual disk to attach externally. Otherwise, it is a computed attribute that contains the virtual disk filename.

* `keep_on_remove` - (Optional) Keep this disk when removing the device or destroying the virtual machine. Default: `false`.

* `disk_mode` - (Optional) The mode of this this virtual disk for purposes of writes and snapshots. One of `append`, `independent_nonpersistent`, `independent_persistent`, `nonpersistent`, `persistent`, or `undoable`. Default: `persistent`. For more information on these option, please refer to the [product documentation][vmware-docs-disk-mode].

[vmware-docs-disk-mode]: https://vdc-download.vmware.com/vmwb-repository/dcr-public/da47f910-60ac-438b-8b9b-6122f4d14524/16b7274a-bf8b-4b4c-a05e-746f2aa93c8c/doc/vim.vm.device.VirtualDiskOption.DiskMode.html

* `eagerly_scrub` - (Optional) If set to `true`, the disk space is zeroed out when the virtual machine is created. This will delay the creation of the virtual disk. Cannot be set to `true` when `thin_provisioned` is `true`.  See the section on [picking a disk type](#picking-a-disk-type) for more information.  Default: `false`.

* `thin_provisioned` - (Optional) If `true`, the disk is thin provisioned, with space for the file being allocated on an as-needed basis. Cannot be set to `true` when `eagerly_scrub` is `true`. See the section on [selecting a disk type](#selecting-a-disk-type) for more information. Default: `true`.

* `disk_sharing` - (Optional) The sharing mode of this virtual disk. One of `sharingMultiWriter` or `sharingNone`. Default: `sharingNone`.

~> **NOTE:** Disk sharing is only available on vSphere 6.0 and later.

* `write_through` - (Optional) If `true`, writes for this disk are sent directly to the filesystem immediately instead of being buffered. Default: `false`.

* `io_limit` - (Optional) The upper limit of IOPS that this disk can use. The default is no limit.

* `io_reservation` - (Optional) The I/O reservation (guarantee) for the virtual disk has, in IOPS.  The default is no reservation.

* `io_share_level` - (Optional) The share allocation level for the virtual disk. One of `low`, `normal`, `high`, or `custom`. Default: `normal`.

* `io_share_count` - (Optional) The share count for the virtual disk when the share level is `custom`.

* `storage_policy_id` - (Optional) The UUID of the storage policy to assign to the virtual disk.

* `controller_type` - (Optional) The type of storage controller to attach the  disk to. Can be `scsi`, `sata`, or `ide`. You must have the appropriate number of controllers enabled for the selected type. Default `scsi`.

#### Computed Disk Attributes

* `uuid` - The UUID of the virtual disk VMDK file. This is used to track the virtual disk on the virtual machine.

#### Virtual Disk Provisioning Policies

The `eagerly_scrub` and `thin_provisioned` options control the virtual disk space allocation type. These appear in vSphere as a unified enumeration of options, the equivalents of which are explained below. The provider configuration defaults to thin provision.

The options are:

* **Thick Provision Lazy Zeroed**:

  Both `eagerly_scrub` and `thin_provisioned` should be set to `false`.

* **Thick Provision Eager Zeroed**:

  `eagerly_scrub` should be set to `true`, and `thin_provisioned` should be set to `false`.

* **Thin Provision**:

  `eagerly_scrub` should be set to `false`, and `thin_provisioned` should be set to `true`.

For more information on each provisioning policy, please refer to the [product documentation][docs-vmware-vm-disk-provisioning].

[docs-vmware-vm-disk-provisioning]: https://docs.vmware.com/en/VMware-vSphere/7.0/com.vmware.vsphere.vm_admin.doc/GUID-4C0F4D73-82F2-4B81-8AA7-1DD752A8A5AC.html

~> **NOTE:** Not all provisioning policies are available for all datastore types. Setting and inappropriate provisioning policy for a datastore type may result in a successful initial apply as vSphere will silently correct the options; however, subsequent plans will fail with an appropriate error message until the settings are corrected.

~> **NOTE:** A disk type cannot be changed once set.

### Network Interface Options

Network interfaces are managed by adding one or more instance of the `network_interface` block.

Interfaces are assigned to devices in the order declared in the configuration and may have implications for different guest operating systems.

**Example**:

```hcl
resource "vsphere_virtual_machine" "vm" {
  # ... other configuration ...
  network_interface {
    network_id = data.vsphere_network.public.id
  }
  network_interface {
    network_id = data.vsphere_network.private.id
  }
  # ... other configuration ...
}
```

In the above example, the first interface is assigned to the `public` network and will also appear first in the interface order. The second interface is assigned to the `private` network. On some Linux distributions, first interface may be presented as `eth0` and the second may be presented as `eth1`.

The options are:

* `network_id` - (Required) The [managed object reference ID][docs-about-morefs] of the network on which to connect the virtual machine network interface.

* `adapter_type` - (Optional) The network interface type. One of `e1000`, `e1000e`, or `vmxnet3`. Default: `vmxnet3`.

* `use_static_mac` - (Optional) If true, the `mac_address` field is treated as a static MAC address and set accordingly. Setting this to `true` requires `mac_address` to be set. Default: `false`.

* `mac_address` - (Optional) The MAC address of the network interface. Can only be manually set if `use_static_mac` is `true`. Otherwise, the value is computed and presents the assigned MAC address for the interface.

* `bandwidth_limit` - (Optional) The upper bandwidth limit of the network interface, in Mbits/sec. The default is no limit.

* `bandwidth_reservation` - (Optional) The bandwidth reservation of the network interface, in Mbits/sec. The default is no reservation.

* `bandwidth_share_level` - (Optional) The bandwidth share allocation level for the network interface. One of `low`, `normal`, `high`, or `custom`. Default: `normal`.

* `bandwidth_share_count` - (Optional) The share count for the network interface when the share level is `custom`.

* `ovf_mapping` - (Optional) Specifies which NIC in an OVF/OVA the `network_interface` should be associated. Only applies at creation when deploying from an OVF/OVA.

### CD-ROM Options

A CD-ROM device is managed by adding an instance of the `cdrom` block.

Up to two virtual CD-ROM devices can be created and attached to the virtual machine. If adding multiple CD-ROM devices, add each device as a separate `cdrom` block. The resource supports attaching a CD-ROM from either a datastore ISO or using a remote client device.

**Example**:

```hcl
resource "vsphere_virtual_machine" "vm" {
  # ... other configuration ...
  cdrom {
    datastore_id = data.vsphere_datastore.iso_datastore.id
    path         = "/Volume/Storage/ISO/foo.iso"
  }
  # ... other configuration ...
}
```

The options are:

* `client_device` - (Optional) Indicates whether the device should be backed by remote client device. Conflicts with `datastore_id` and `path`.

* `datastore_id` - (Optional) The datastore ID that on which the ISO is located. Required for using a datastore ISO. Conflicts with `client_device`.

* `path` - (Optional) The path to the ISO file. Required for using a datastore ISO. Conflicts with `client_device`.

~> **NOTE:** Either `client_device` (for a remote backed CD-ROM) or `datastore_id` and `path` (for a datastore ISO backed CD-ROM) are required to .

~> **NOTE:** Some CD-ROM drive types are not supported by this resource, such as pass-through devices. If these drives are present in a cloned template, or added outside of the provider, the desired state will be corrected to the defined device, or removed if no `cdrom` block is present.

### Virtual Device Computed Options

<<<<<<< HEAD
Virtual devices (`disk`, `network_interface`, and `cdrom`) all export the following attributes. These options help locate the device on subsequent application of the Terraform configuration. 
=======
VVirtual devices (`disk`, `network_interface`, and `cdrom`) all export the following attributes. These options help locate the device on subsequent application of the Terraform configuration.
>>>>>>> f8f40560

The options are:

* `key` - The ID of the device within the virtual machine.

* `device_address` - An address internal to Terraform that helps locate the device when `key` is unavailable. This follows a convention of `CONTROLLER_TYPE:BUS_NUMBER:UNIT_NUMBER`. Example: `scsi:0:1` means device unit `1` on SCSI bus `0`.

## Creating a Virtual Machine from a Template

The `clone` block can be used to create a new virtual machine from an existing virtual machine or template. The resource supports both making a complete copy of a virtual machine, or cloning from a snapshot (also known as a linked clone).

See the section on [cloning and customization example](#cloning-and-customization-example) for more information.

~> **NOTE:** Changing any option in `clone` after creation forces a new resource.

~> **NOTE:** Cloning requires vCenter Server and is not supported on direct ESXi host connections.

The options available in the `clone` block are:

* `template_uuid` - (Required) The UUID of the source virtual machine or template.

* `linked_clone` - (Optional) Clone the virtual machine from a snapshot or a template. Default: `false`.

* `timeout` - (Optional) The timeout, in minutes, to wait for the cloning process to complete. Default: 30 minutes.

* `customize` - (Optional) The customization spec for this clone. This allows the user to configure the virtual machine post-clone. For more details, see [virtual machine customizations](#virtual-machine-customizations).

### Virtual Machine Customizations

As part of the `clone` operation, a virtual machine can be [customized][vmware-docs-customize] to configure host, network, or licensing settings.

[vmware-docs-customize]: https://docs.vmware.com/en/VMware-vSphere/7.0/com.vmware.vsphere.vm_admin.doc/GUID-58E346FF-83AE-42B8-BE58-253641D257BC.html

To perform virtual machine customization as a part of the clone process,
specify the `customize` block with the respective customization options, nested within the `clone` block. Windows guests are customized using Sysprep, which will result in the machine SID being reset. Before using customization, check is that your source virtual machine meets the [requirements](https://docs.vmware.com/en/VMware-vSphere/7.0/com.vmware.vsphere.vm_admin.doc/GUID-58E346FF-83AE-42B8-BE58-253641D257BC.html) for guest OS customization on vSphere. See the [cloning and customization example](#cloning-and-customization-example) for a usage synopsis.

The settings for `customize` are as follows:

#### Customization Timeout Settings

* `timeout` - (Optional) The time, in minutes, that the provider waits for customization to complete before failing. The default is `10` minutes. Setting the value to `0` or a negative value disables the waiter.

#### Network Interface Settings

These settings, which should be specified in nested `network_interface` blocks within [`customize`](#virtual-machine-customization) block, configure network interfaces on a per-interface basis and are matched up to [`network_interface`](#network-interface-options) devices in the order declared.

Static IP Address Example:

```hcl
resource "vsphere_virtual_machine" "vm" {
  # ... other configuration ...
  network_interface {
    network_id = data.vsphere_network.public.id
  }
  network_interface {
    network_id = data.vsphere_network.private.id
  }
  clone {
    # ... other configuration ...
    customize {
      # ... other configuration ...
      network_interface {
        ipv4_address = "10.0.0.10"
        ipv4_netmask = 24
      }
      network_interface {
        ipv4_address = "172.16.0.10"
        ipv4_netmask = 24
      }
      ipv4_gateway = "10.0.0.1"
    }
  }
}
```

The first `network_interface` would be assigned to the `public` interface, and the second to the `private` interface.

To use DHCP, declare an empty `network_interface` block for each interface.

**Example**:

```hcl
resource "vsphere_virtual_machine" "vm" {
  # ... other configuration ...
  network_interface {
    network_id = data.vsphere_network.public.id
  }
  network_interface {
    network_id = data.vsphere_network.private.id
  }
  clone {
    # ... other configuration ...
    customize {
      # ... other configuration ...
      network_interface {}
      network_interface {}
    }
  }
}
```

The options are:

* `dns_server_list` - (Optional) DNS servers for the network interface. Used by Windows guest operating systems, but ignored by Linux distribution guest operating systems. For Linux, please refer to the section on the [global DNS settings](#global-dns-settings).

* `dns_domain` - (Optional) DNS search domain for the network interface. Used by Windows guest operating systems, but ignored by Linux distribution guest operating systems. For Linux, please refer to the section on the [global DNS settings](#global-dns-settings).

* `ipv4_address` - (Optional) The IPv4 address assigned to the network adapter. If blank or not included, DHCP is used.

* `ipv4_netmask` The IPv4 subnet mask, in bits (_e.g._ `24` for 255.255.255.0).

* `ipv6_address` - (Optional) The IPv6 address assigned to the network adapter. If blank or not included, auto-configuration is used.

* `ipv6_netmask` - (Optional) The IPv6 subnet mask, in bits (_e.g._  `32`).

~> **NOTE:** The minimum setting for IPv4 in a customization specification is DHCP. If you are setting up an IPv6-exclusive network without DHCP, you may need to set [`wait_for_guest_net_timeout`](#wait_for_guest_net_timeout) to a high enough value to cover the DHCP timeout of your virtual machine, or disable by supplying a zero or negative value. Disabling `wait_for_guest_net_timeout` may result in IP addresses not being reported to any provisioners you may have configured on the resource.

#### Global Routing Settings

Virtual machine customization for the `vsphere_virtual_machine` resource does not take a per-interface gateway setting. Default routes are configured on a global basis. See the section on [network interface settings](#network-interface-settings) for more information.

The settings must match the IP address and netmask of at least one `network_interface` supplied to customization.

The options are:

* `ipv4_gateway` - (Optional) The IPv4 default gateway when using `network_interface` customization on the virtual machine.

* `ipv6_gateway` - (Optional) The IPv6 default gateway when using `network_interface` customization on the virtual machine.

#### Global DNS Settings

The following settings configure DNS globally, generally for Linux distribution guest operating systems. For Windows guest operating systems, this is performer per-interface. See the section on [network interface settings](#network-interface-settings) for more information.

* `dns_server_list` - The list of DNS servers to configure on the virtual machine.

* `dns_suffix_list` - A list of DNS search domains to add to the DNS configuration on the virtual machine.

#### Linux Customization Options

The settings in the `linux_options` block pertain to Linux distribution guest operating system customization. If you are customizing a Linux guest operating system, this section must be included.

**Example**:

```hcl
resource "vsphere_virtual_machine" "vm" {
  # ... other configuration ...
  clone {
    # ... other configuration ...
    customize {
      # ... other configuration ...
      linux_options {
        host_name = "foo"
        domain    = "example.com
      }
    }
  }
}
```

The options are:

* `host_name` - (Required) The host name for this machine. This, along with `domain`, make up the FQDN of the virtual machine.

* `domain` - (Required) The domain name for this machine. This, along with `host_name`, make up the FQDN of the virtual machine.

* `hw_clock_utc` - (Optional) Tells the operating system that the hardware clock is set to UTC. Default: `true`.

* `script_text` - (Optional) The customization script for the virtual machine that will be applied before and / or after guest customization. For more information on enabling and using a customization script, please refer to [VMware KB 74880][vmware-kb-74880]. The [Heredoc style][tf-heredoc-strings] of string literal is recommended.

[vmware-kb-74880]: https://kb.vmware.com/s/article/74880
[tf-heredoc-strings]: https://www.terraform.io/language/expressions/strings#heredoc-strings

* `time_zone` - (Optional) Sets the time zone. For a list of possible combinations, please refer to [VMware KB 2145518][vmware-kb-2145518]. The default is UTC.

[vmware-kb-2145518]: https://kb.vmware.com/s/article/2145518

#### Windows Customization Options

The settings in the `windows_options` block pertain to Windows guest OS customization. If you are customizing a Windows operating system, this section must be included.

**Example**:

```hcl
resource "vsphere_virtual_machine" "vm" {
  # ... other configuration ...
  clone {
    # ... other configuration ...
    customize {
      # ... other configuration ...
      windows_options {
        computer_name  = "foo"
        workgroup      = "BAR"
        admin_password = "VMware1!"
      }
    }
  }
}
```

The options are:

* `computer_name` - (Required) The computer name of the virtual machine.

* `admin_password` - (Optional) The administrator password for the virtual machine.

~> **NOTE:** `admin_password` is a sensitive field and will not be output on-screen, but is stored in state and sent to the virtual machine in plain text.

* `workgroup` - (Optional) The workgroup name for the virtual machine. One of this or `join_domain` must be included.

* `join_domain` - (Optional) The domain name in which to join  the virtual machine. One of this or `workgroup` must be included.

* `domain_admin_user` - (Optional) The user account with administrative privileges to use to join the guest operating system to the domain. Required if setting `join_domain`.

* `domain_admin_password` - (Optional) The password user account with administrative privileges used to join the virtual machine to the domain. Required if setting `join_domain`.

~> **NOTE:** `domain_admin_password` is a sensitive field and will not be output on-screen, but is stored in state and sent to the virtual machine in plain text

* `full_name` - (Optional) The full name of the organization owner of the virtual machine. This populates the "user" field in the general Windows system information. Default: `Administrator`.

* `organization_name` - (Optional) The name of the organization for the virtual machine.  This option populates the "organization" field in the general Windows system information.  Default: `Managed by Terraform`.

* `product_key` - (Optional) The product key for the virtual machine Windows guest operating system. The default is no key.

* `run_once_command_list` - (Optional) A list of commands to run at first user logon, after guest customization. Each run once command is limited by the API to 260 characters.

* `auto_logon` - (Optional) Specifies whether or not the virtual machine automatically logs on as Administrator. Default: `false`.

* `auto_logon_count` - (Optional) Specifies how many times the virtual machine should auto-logon the Administrator account when `auto_logon` is `true`. This option should be set accordingly to ensure that all of your commands that run in `run_once_command_list` can log in to run. Default: `1`.

* `time_zone` - (Optional) The time zone for the virtual machine. For a list of supported codes, please refer to the [MIcrosoft documentation][ms-docs-valid-sysprep-tzs]. The default is `85` (GMT/UTC).

[ms-docs-valid-sysprep-tzs]: https://msdn.microsoft.com/en-us/library/ms912391(v=winembedded.11).aspx

##### Using a Windows SysPrep Configuration

An alternative to the `windows_options` demonstrated above, you can provide a SysPrep `.XML` file using the `windows_sysprep_text` option. This option allows full control of the Windows guest operating system customization process.

**Example**:

```hcl
resource "vsphere_virtual_machine" "vm" {
  # ... other configuration ...
  clone {
    # ... other configuration ...
    customize {
      # ... other configuration ...
      windows_sysprep_text = file("${path.module}/sysprep.xml")
    }
  }
}
```

~> **NOTE:** This option is mutually exclusive to `windows_options`. One must not be included if the other is specified.

### Creating a Virtual Machine from an OVF/OVA Template

The `ovf_deploy` block is used to create a new virtual machine from an OVF/OVA template from either local system or remote URL. While deploying, the virtual machines properties are taken from OVF properties and setting them in configuration file is not necessary.

See the [Deploying from OVF example](#deploying-vm-from-an-ovf-ova-template) for a usage synopsis.

~> **NOTE:** Changing options in the `ovf_deploy` block after creation forces a new resource.

The options available in the `ovf_deploy` block are:

* `local_ovf_path` - (Optional) The absolute path to the OVF/OVA file on the local system. When deploying from an OVF, ensure the necessary files, such as `.vmdk` and `.mf` files are also in the same directory as the `.ovf` file.

* `remote_ovf_url` - (Optional) URL to the OVF/OVA file.

~> **NOTE:** Either `local_ovf_path` or `remote_ovf_url` is required.

* `ip_allocation_policy` - (Optional) The IP allocation policy.

* `ip_protocol` - (Optional) The IP protocol.

* `disk_provisioning` - (Optional) The disk provisioning policy. If set, all the disks included in the OVF/OVA will have the same specified policy. One of `thin`, `flat`, `thick`, or `sameAsSource`.

* `deployment_option` - (Optional) The key for the deployment option. If empty, the default option is selected.

* `ovf_network_map` - (Optional) The mapping of network identifiers from the OVF descriptor to a network UUID.

* `allow_unverified_ssl_cert` - (Optional) Allow unverified SSL certificates while deploying OVF/OVA from a URL. Defaults `false`.

### Using vApp Properties for OVF/OVA Configuration

You can use the `properties` section of the `vapp` block to supply configuration parameters to a virtual machine cloned from a template that originated from an imported OVF/OVA file. Both GuestInfo and ISO transport methods are supported.

For templates that use ISO transport, a CD-ROM backed by a client device must be included.

**Example**:

```hcl
resource "vsphere_virtual_machine" "vm" {
  # ... other configuration ...
  clone {
    template_uuid = data.vsphere_virtual_machine.template_from_ovf.id
  }
  cdrom {
    client_device = true
  }
  vapp {
    properties = {
      guestinfo.terraform.id = "foo"
    }
  }
}
```

See the section on [CD-ROM options](#cd-rom-options) for more information.

~> **NOTE:** The only supported usage path for vApp properties is for existing user-configurable keys. These generally come from an existing template created by importing an OVF or OVA file. You cannot set values for vApp properties on virtual machines created from scratch, virtual machines lacking a vApp configuration, or on property keys that do not exist.

**Example**:

```hcl
resource "vsphere_virtual_machine" "vm" {
  # ... other configuration ...
  clone {
    template_uuid = data.vsphere_virtual_machine.template_from_ovf.id
  }
  vapp {
    properties = {
      guestinfo.terraform.id = "foo"
    }
  }
}
```

The vApp Properties for some OVF/OVA may require boolean values.

In Terraform a boolean is defined as `bool` with a value of either `true` or `false`.

**Example**: A boolean variable type for the Terraform provider configuration.

```hcl
variable "vsphere_insecure" {
  type        = bool
  description = "Allow insecure connections. Set to `true` for self-signed certificates."
  default     = false
}

provider "vsphere" {
  #... other configuration ...
  allow_unverified_ssl = var.vsphere_insecure
}
```

However, for OVF properties, even though the type is boolean, the vApp Options in vSphere only accepts the values of `"True"` or `"False"`.

In these instances, it is recommended to define the variable as a string and pass the value in title case.

**Example**: A string variable for to pass to an OVF/OVA boolean OVF property.

```hcl
variable "ssh_enabled" {
  type        = string
  description = "Enable SSH on the virtual appliance. One of `True` or `False`."
  default     = "False"
}

resource "vsphere_virtual_machine" "vm" {
  # ... other configurations ...
  vapp {
    properties = {
      # ... other configurations ...
      "ssh_enabled" = var.ssh_enabled
    }
  }
```

### Additional Requirements for Cloning

When cloning from a template, there are additional requirements in both the resource configuration and source template:

* The virtual machine must not be powered on at the time of cloning.
* All disks on the virtual machine must be SCSI disks.
* You must specify at least the same number of `disk` devices as there are disks that exist in the template. These devices are ordered and lined up by the `unit_number` attribute. Additional disks can be added past this.
* The `size` of a virtual disk must be at least the same size as its counterpart disk in the source template.
* When using `linked_clone`, the `size`, `thin_provisioned`, and `eagerly_scrub` settings for each disk must be an exact match to the individual disk's counterpart in the source template.
* The storage controller count settings should be configured as necessary to cover all of the disks on the template. For best results, only configure this setting for the number of controllers you will need to cover your disk quantity and bandwidth needs, and configure your template accordingly. For most workloads, this setting should be kept at the default of `1` SCSI controller, and all disks in the template should reside on the single, primary controller.
* Some operating systems do not respond well to a change in disk controller type. Ensure that `scsi_type` is set to an exact match of the template's controller set. For maximum compatibility, make sure the SCSI controllers on the source template are all the same type.

You can use the [`vsphere_virtual_machine`][tf-vsphere-virtual-machine-ds] data source, which provides disk attributes, network interface types, SCSI bus types, and the guest ID of the source template, to return this information. See the section on [cloning and customization example](#cloning-and-customization-example) for more information.

## Virtual Machine Migration

The `vsphere_virtual_machine` resource supports live migration both on the host and storage level. You can migrate the virtual machine to another host, cluster, resource pool, or datastore. You can also migrate or pin a virtual disk to a specific datastore.

### Host, Cluster, and Resource Pool Migration

To migrate the virtual machine to another host or resource pool, change the `host_system_id` or `resource_pool_id` to the managed object IDs of the new host or resource pool. To change the virtual machine's cluster or standalone host, select a resource pool within the specific target.

The same rules apply for migration as they do for virtual machine creation - any host specified must contribute the resource pool supplied. When moving a virtual machine to a resource pool in another cluster (or standalone host), ensure that all hosts in the cluster (or the single standalone host) have access to the datastore on which the virtual machine is placed.

### Storage Migration

Storage migration can be done on two levels:

* Global datastore migration can be handled by changing the global `datastore_id` attribute. This triggers a storage migration for all disks that do not have an explicit `datastore_id` specified.
* When using Storage DRS through the `datastore_cluster_id` attribute, the entire virtual machine can be migrated from one datastore cluster to another by changing the value of this setting. In addition, when `datastore_cluster_id` is in use, any disks that drift to datastores outside of the datastore cluster via such actions as manual modification will be migrated back to the datastore cluster on the next apply.
* An individual `disk` device can be migrated by manually specifying the `datastore_id` in its configuration block. This also pins it to the specific datastore that is specified - if at a later time the virtual machine and any unpinned disks migrate to another host, the disk will stay on the specified datastore.

An example of datastore pinning is below. As long as the datastore in the `pinned_datastore` data source does not change, any change to the standard `vm_datastore` data source will not affect the data disk - the disk will stay where it is.

**Example**:

```hcl
resource "vsphere_virtual_machine" "vm" {
  # ... other configuration ...
  datastore_id = data.vsphere_datastore.vm_datastore.id
  disk {
    label = "disk0"
    size  = 10
  }
  disk {
    datastore_id = data.vsphere_datastore.pinned_datastore.id
    label        = "disk1"
    size         = 100
    unit_number  = 1
  }
  # ... other configuration ...
}
```

#### Storage Migration Restrictions

You cannot migrate external disks added with the `attach` parameter. Typically, these disks are created and assigned to a datastore outside the scope of the `vsphere_virtual_machine` resource. For example, using the [`vsphere_virtual_disk`][tf-vsphere-virtual-disk] resource, management of the disks would render their configuration unstable.

[tf-vsphere-virtual-disk]: /docs/providers/vsphere/r/virtual_disk.html

## Virtual Machine Reboot

The virtual machine will be rebooted if any of the following parameters are changed:

* `alternate_guest_name`
* `cpu_hot_add_enabled`
* `cpu_hot_remove_enabled`
* `cpu_performance_counters_enabled`
* `disk.controller_type`
* `disk.unit_number`
* `disk.disk_mode`
* `disk.write_through`
* `disk.disk_sharing`
* `efi_secure_boot_enabled`
* `ept_rvi_mode`
* `enable_disk_uuid`
* `enable_logging`
* `extra_config`
* `firmware`
* `guest_id`
* `hardware_version`
* `hv_mode`
* `memory` -  When reducing the memory size, or when increasing the memory size and `memory_hot_add_enabled` is set to `false`
* `memory_hot_add_enabled`
* `nested_hv_enabled`
* `network_interface` - When deleting a network interface and VMware Tools is not running.
* `network_interface.adapter_type` - When VMware Tools is not running.
* `num_cores_per_socket`
* `pci_device_id`
* `run_tools_scripts_after_power_on`
* `run_tools_scripts_after_resume`
* `run_tools_scripts_before_guest_standby`
* `run_tools_scripts_before_guest_shutdown`
* `run_tools_scripts_before_guest_reboot`
* `swap_placement_policy`
* `tools_upgrade_policy`
* `vbs_enabled`
* `vvtd_enabled`

## Attribute Reference

The following attributes are exported on the base level of this resource:

* `id` - The UUID of the virtual machine.

* `reboot_required` - Value internal to Terraform used to determine if a configuration set change requires a reboot. This value is most useful during an update process and gets reset on refresh.

* `vmware_tools_status` - The state of  VMware Tools in the guest. This will determine the proper course of action for some device operations.

* `vmx_path` - The path of the virtual machine configuration file on the datastore in which the virtual machine is placed.

* `imported` - Indicates if the virtual machine resource has been imported, or if the state has been migrated from a previous version of the resource. It influences the behavior of the first post-import apply operation. See the section on [importing](#importing) below.

* `change_version` - A unique identifier for a given version of the last configuration was applied.

* `uuid` - The UUID of the virtual machine. Also exposed as the `id` of the resource.

* `default_ip_address` - The IP address selected by Terraform to be used with any [provisioners][tf-docs-provisioners] configured on this resource. When possible, this is the first IPv4 address that is reachable through the default gateway configured on the machine, then the first reachable IPv6 address, and then the first general discovered address if neither exists. If  VMware Tools is not running on the virtual machine, or if the virtual machine is powered off, this value will be blank.

* `guest_ip_addresses` - The current list of IP addresses on this machine, including the value of `default_ip_address`. If VMware Tools is not running on the virtual machine, or if the virtul machine is powered off, this list will be empty.

* `moid`: The [managed object reference ID][docs-about-morefs] of the created virtual machine.

* `vapp_transport` - Computed value which is only valid for cloned virtual machines. A list of vApp transport methods supported by the source virtual machine or template.

* `power_state` - A computed value for the current power state of the virtual machine. One of `on`, `off`, or `suspended`.

[docs-about-morefs]: https://registry.terraform.io/providers/hashicorp/vsphere/latest/docs#use-of-managed-object-references-by-the-vsphere-provider

## Importing

An existing virtual machine can be [imported][docs-import] into the Terraform state by providing the full path to the virtual machine.

[docs-import]: /docs/import/index.html

**Example**:

```

terraform import vsphere_virtual_machine.vm /dc-01/vm/foo
```

In this example, a virtual machine resource named `foo` located in the `dc-01` datacenter is imported.

### Additional Importing Requirements

Many of the requirements for [cloning](#additional-requirements-and-notes-for-cloning) apply to importing. Although importing writes directly to the Terraform state, some rules can not be enforced during import time, so every effort should be made to ensure the correctness of the configuration before the import.

The following requirements apply to import:

* The disks must have a [`label`](#label) argument assigned in a convention matching `diskN`, starting with disk number 0, based on each virtual disk order on the SCSI bus. As an example, a disk on SCSI controller `0` with a unit number of `0` would be labeled as `disk0`, a disk on the same controller with a unit number of `1` would be `disk1`, but the next disk, which is on SCSI controller `1` with a unit number of `0`, still becomes `disk2`.

* Disks are always imported with [`keep_on_remove`](#keep_on_remove) enabled until the first `terraform apply` run which will remove the setting for known disks. This process safeguards against naming or accounting mistakes in the disk configuration.

* The storage controller count for the resource is set to the number of contiguous storage controllers found, starting with the controller at SCSI bus number `0`. If no storage controllers are discovered, the virtual machine is not eligible for import. For maximum compatibility, ensure that the virtual machine has the exact number of storage controllers needed and set the storage controller count accordingly.

After importing, you should run `terraform plan`. Unless you have changed anything else in the configuration that would cause other attributes to change. The only difference should be configuration-only changes, which are typically comprised of:

* The [`imported`](#imported) flag will transition from `true` to `false`.

* The [`keep_on_remove`](#keep_on_remove) of known disks will transition from `true` to `false`.

* Configuration supplied in the [`clone`](#clone) block, if present, will be persisted to state. This initial persistence operation does not perform any cloning or customization actions, nor does it force a new resource. After the first apply operation, further changes to `clone` will force the creation of a new resource.

~> **NOTE:** Do not make any configuration changes to `clone` after importing or upgrading from a legacy version of the provider before doing an initial `terraform apply` as these changes will not correctly force a new resource and your changes will have persisted to state, preventing further plans from correctly triggering a diff.

These changes only update Terraform state when applied. Hence, it is safe to run when the virtual machine is running. If more settings are modified, you may need to plan maintenance accordingly for any necessary virtual machine re-configurations.

## Migrating from a Previous Version of the Resource

~> **NOTE:** This section only applies this resource available in v0.4.2 or earlier of this provider.

The path for migrating to the current version of this resource is very similar to the [import](#importing) path; however, with the exception that the `terraform import` command does not need to be run. See that section for details on what is required before you run `terraform plan` on a provider resource that must be migrated.

A successful migration usually only results in a configuration-only diff - that is, Terraform reconciles the configuration settings that can not be set during the migration process with he Terraform state. In this event, no reconfiguration operations are sent to vSphere during the next `terraform apply`. For more information, see the [importing](#importing) section.<|MERGE_RESOLUTION|>--- conflicted
+++ resolved
@@ -999,11 +999,7 @@
 
 ### Virtual Device Computed Options
 
-<<<<<<< HEAD
 Virtual devices (`disk`, `network_interface`, and `cdrom`) all export the following attributes. These options help locate the device on subsequent application of the Terraform configuration. 
-=======
-VVirtual devices (`disk`, `network_interface`, and `cdrom`) all export the following attributes. These options help locate the device on subsequent application of the Terraform configuration.
->>>>>>> f8f40560
 
 The options are:
 
